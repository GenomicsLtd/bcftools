#include <unistd.h>
#include <stdlib.h>
#include <assert.h>
#include <stdio.h>
#include "sam.h"
#include "kstring.h"

static int8_t seq_comp_table[16] = { 0, 8, 4, 12, 2, 10, 9, 14, 1, 6, 5, 13, 3, 11, 7, 15 };

int main_bam2fq(int argc, char *argv[])
{
	BGZF *fp, *fpse = 0;
	bam1_t *b;
	uint8_t *buf;
	int max_buf, c, has12 = 0, use_oq = 0;
	kstring_t str;
	int64_t n_singletons = 0, n_reads = 0;
	char last[512], *fnse = 0;

	while ((c = getopt(argc, argv, "Oas:")) > 0)
		if (c == 'a') has12 = 1;
		else if (c == 'O') use_oq = 1;
		else if (c == 's') fnse = optarg;
	if (argc == optind) {
		fprintf(stderr, "\nUsage:   bam2fq [-a] [-s outSE] <in.bam>\n\n");
		fprintf(stderr, "Options: -a        append /1 and /2 to the read name\n");
		fprintf(stderr, "         -O        output quality in the OQ tag if present\n");
		fprintf(stderr, "         -s FILE   write singleton reads to FILE [assume single-end]\n");
		fprintf(stderr, "\n");
		return 1;
	}
	fp = strcmp(argv[optind], "-")? bgzf_open(argv[optind], "r") : bgzf_dopen(fileno(stdin), "r");
	assert(fp);
	bam_hdr_destroy(bam_hdr_read(fp));
	buf = 0;
	max_buf = 0;
	str.l = str.m = 0; str.s = 0;
	last[0] = 0;
	if (fnse) fpse = bgzf_open(fnse, "w1");

	b = bam_init1();
	while (bam_read1(fp, b) >= 0) {
		int i, qlen = b->core.l_qseq, is_print = 0, has_qual;
		uint8_t *qual, *seq;
<<<<<<< HEAD
=======
		const uint8_t *oq = 0;
>>>>>>> ebcc4be8
		if (b->core.flag&BAM_FSECONDARY) continue; // skip secondary alignments
		++n_reads;
		if (fpse) {
			if (str.l && strcmp(last, bam_get_qname(b))) {
				bgzf_write(fpse, str.s, str.l);
				str.l = 0;
				++n_singletons;
			}
			if (str.l) is_print = 1;
			strcpy(last, bam_get_qname(b));
		} else is_print = 1;
		qual = bam_get_qual(b);
		if (use_oq) oq = bam_aux_get(b, "OQ");
		has_qual = (qual[0] != 0xff || (use_oq && oq)); // test if there is quality
		kputc(!has_qual? '>' : '@', &str);
		kputsn(bam_get_qname(b), b->core.l_qname - 1, &str);
		if (has12) {
			kputc('/', &str);
			kputw(b->core.flag>>6&3, &str);
		}
		kputc('\n', &str);
		if (max_buf < qlen + 1) {
			max_buf = qlen + 1;
			kroundup32(max_buf);
			buf = (uint8_t*)realloc(buf, max_buf);
		}
		buf[qlen] = 0;
		seq = bam_get_seq(b);
		for (i = 0; i < qlen; ++i) buf[i] = bam_seqi(seq, i); // copy the sequence
		if (bam_is_rev(b)) { // reverse complement
			for (i = 0; i < qlen>>1; ++i) {
				int8_t t = seq_comp_table[buf[qlen - 1 - i]];
				buf[qlen - 1 - i] = seq_comp_table[buf[i]];
				buf[i] = t;
			}
			if (qlen&1) buf[i] = seq_comp_table[buf[i]];
		}
		for (i = 0; i < qlen; ++i) buf[i] = seq_nt16_str[buf[i]];
		kputsn((char*)buf, qlen, &str); kputc('\n', &str);
		if (has_qual) {
			if (use_oq && oq) memcpy(buf, oq + 1, qlen);
			else for (i = 0; i < qlen; ++i) buf[i] = 33 + qual[i];
			kputsn("+\n", 2, &str);
			if (bam_is_rev(b)) { // reverse
				for (i = 0; i < qlen>>1; ++i) {
					uint8_t t = buf[qlen - 1 - i];
					buf[qlen - 1 - i] = buf[i];
					buf[i] = t;
				}
			}
			kputsn((char*)buf, qlen, &str); kputc('\n', &str);
		}
		if (is_print) {
			fwrite(str.s, 1, str.l, stdout);
			str.l = 0;
		}
	}
	if (fpse) {
		if (str.l) {
			bgzf_write(fpse, str.s, str.l);
			++n_singletons;
		}
		fprintf(stderr, "[M::%s] discarded %lld singletons\n", __func__, (long long)n_singletons);
		bgzf_close(fpse);
	}
	fprintf(stderr, "[M::%s] processed %lld reads\n", __func__, (long long)n_reads);
	free(buf); free(str.s);
	bam_destroy1(b);
	bgzf_close(fp);
	return 0;
}<|MERGE_RESOLUTION|>--- conflicted
+++ resolved
@@ -42,10 +42,7 @@
 	while (bam_read1(fp, b) >= 0) {
 		int i, qlen = b->core.l_qseq, is_print = 0, has_qual;
 		uint8_t *qual, *seq;
-<<<<<<< HEAD
-=======
 		const uint8_t *oq = 0;
->>>>>>> ebcc4be8
 		if (b->core.flag&BAM_FSECONDARY) continue; // skip secondary alignments
 		++n_reads;
 		if (fpse) {
