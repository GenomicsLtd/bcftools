#!/usr/bin/env perl
#
#   Copyright (C) 2012-2016 Genome Research Ltd.
#
#   Author: Petr Danecek <pd3@sanger.ac.uk>
#
# Permission is hereby granted, free of charge, to any person obtaining a copy
# of this software and associated documentation files (the "Software"), to deal
# in the Software without restriction, including without limitation the rights
# to use, copy, modify, merge, publish, distribute, sublicense, and/or sell
# copies of the Software, and to permit persons to whom the Software is
# furnished to do so, subject to the following conditions:
#
# The above copyright notice and this permission notice shall be included in
# all copies or substantial portions of the Software.
#
# THE SOFTWARE IS PROVIDED "AS IS", WITHOUT WARRANTY OF ANY KIND, EXPRESS OR
# IMPLIED, INCLUDING BUT NOT LIMITED TO THE WARRANTIES OF MERCHANTABILITY,
# FITNESS FOR A PARTICULAR PURPOSE AND NONINFRINGEMENT. IN NO EVENT SHALL
# THE AUTHORS OR COPYRIGHT HOLDERS BE LIABLE FOR ANY CLAIM, DAMAGES OR OTHER
# LIABILITY, WHETHER IN AN ACTION OF CONTRACT, TORT OR OTHERWISE, ARISING
# FROM, OUT OF OR IN CONNECTION WITH THE SOFTWARE OR THE USE OR OTHER
# DEALINGS IN THE SOFTWARE.

use strict;
use warnings;
use Carp;
#use IPC::Open2;
use FindBin;
use lib "$FindBin::Bin";
use Getopt::Long;
use File::Temp qw/ tempfile tempdir /;
use Cwd qw/ abs_path /;

my $opts = parse_params();
test_usage($opts,cmd=>'bcftools');
test_tabix($opts,in=>'merge.a',reg=>'2:3199812-3199812',out=>'tabix.2.3199812.out');
test_tabix($opts,in=>'merge.a',reg=>'1:3000151-3000151',out=>'tabix.1.3000151.out');
test_tabix($opts,in=>'large_chrom_tbi_limit',reg=>'chr11:1-536870912',out=>'large_chrom_tbi_limit.20.1.536870912.out'); # 536870912 (1<<29) is the current limit for tbi. cannot retrieve regions larger than that
test_index($opts,in=>'large_chrom_csi_limit',reg=>'chr20:1-2147483647',out=>'large_chrom_csi_limit.20.1.2147483647.out'); # 2147483647 (1<<31-1) is the current chrom limit for csi. bcf conversion and indexing fail above this
test_index($opts,in=>'large_chrom_csi_limit',reg=>'chr20',out=>'large_chrom.20.1.2147483647.out'); # this fails until bug resolved
test_vcf_idxstats($opts,in=>'idx',args=>'-s',out=>'idx.out');
test_vcf_idxstats($opts,in=>'idx',args=>'-n',out=>'idx_count.out');
test_vcf_idxstats($opts,in=>'empty',args=>'-s',out=>'empty.idx.out');
test_vcf_idxstats($opts,in=>'empty',args=>'-n',out=>'empty.idx_count.out');
test_vcf_check($opts,in=>'check',out=>'check.chk');
test_vcf_check_merge($opts,in=>'check',out=>'check_merge.chk');
test_vcf_stats($opts,in=>['stats.a','stats.b'],out=>'stats.chk',args=>'-s -');
test_vcf_stats($opts,in=>['stats.a','stats.b'],out=>'stats.B.chk',args=>'-s B');
test_vcf_isec($opts,in=>['isec.a','isec.b'],out=>'isec.ab.out',args=>'-n =2');
test_vcf_isec($opts,in=>['isec.a','isec.b'],out=>'isec.ab.flt.out',args=>'-n =2 -i"STRLEN(REF)==2"');
test_vcf_isec($opts,in=>['isec.a','isec.b'],out=>'isec.ab.both.out',args=>'-n =2 -c both');
test_vcf_isec($opts,in=>['isec.a','isec.b'],out=>'isec.ab.any.out',args=>'-n =2 -c any');
test_vcf_isec($opts,in=>['isec.a','isec.b'],out=>'isec.ab.C.out',args=>'-C -c any');
test_vcf_isec2($opts,vcf_in=>['isec.a'],tab_in=>'isec',out=>'isec.tab.out',args=>'');
test_vcf_merge($opts,in=>['merge.a','merge.b','merge.c'],out=>'merge.abc.out',args=>'--force-samples');
test_vcf_merge($opts,in=>['merge.a','merge.b','merge.c'],out=>'merge.abc.2.out',args=>'--force-samples -Fx');
test_vcf_merge($opts,in=>['merge.a','merge.b','merge.c'],out=>'merge.abc.3.out',args=>'--force-samples -0');
test_vcf_merge($opts,in=>['merge.2.a','merge.2.b'],out=>'merge.2.none.out',args=>'--force-samples -m none');
test_vcf_merge($opts,in=>['merge.2.a','merge.2.b'],out=>'merge.2.both.out',args=>'--force-samples -m both');
test_vcf_merge($opts,in=>['merge.2.a','merge.2.b'],out=>'merge.2.all.out',args=>'--force-samples -m all');
test_vcf_merge($opts,in=>['merge.3.a','merge.3.b'],out=>'merge.3.out',args=>'--force-samples -i TR:sum,TA:sum,TG:sum');
test_vcf_merge($opts,in=>['merge.4.a','merge.4.b'],out=>'merge.4.out',args=>'--force-samples -m id');
test_vcf_merge($opts,in=>['gvcf.merge.1','gvcf.merge.2','gvcf.merge.3'],out=>'gvcf.merge.1.out',args=>'--gvcf -');
test_vcf_merge($opts,in=>['merge.gvcf.2.a','merge.gvcf.2.b','merge.gvcf.2.c'],out=>'merge.gvcf.2.out',args=>'--gvcf -');
test_vcf_merge($opts,in=>['merge.5.a','merge.5.b'],out=>'merge.5.out');
test_vcf_query($opts,in=>'query',out=>'query.out',args=>q[-f '%CHROM\\t%POS\\t%REF\\t%ALT\\t%DP4\\t%AN[\\t%GT\\t%TGT]\\n']);
test_vcf_query($opts,in=>'view.filter',out=>'query.2.out',args=>q[-f'%XRI\\n' -i'XRI[*]>1111']);
test_vcf_query($opts,in=>'view.filter',out=>'query.3.out',args=>q[-f'%XRF\\n' -i'XRF[*]=2e6']);
test_vcf_query($opts,in=>'view.filter',out=>'query.4.out',args=>q[-f'%XGS\\n' -i'XGS[5]="PQR"']);
test_vcf_query($opts,in=>'view.filter',out=>'query.4.out',args=>q[-f'%XGS\\n' -i'XGS[*]="GHI"']);
test_vcf_query($opts,in=>'view.filter',out=>'query.4.out',args=>q[-f'%XGS\\n' -i'XGS[2]~"H"']);
test_vcf_query($opts,in=>'view.filter',out=>'query.4.out',args=>q[-f'%XGS\\n' -i'XGS[3]!~"H"']);
test_vcf_query($opts,in=>'view.filter',out=>'query.4.out',args=>q[-f'%XGS\\n' -i'XGS[*]~"H"']);
test_vcf_query($opts,in=>'view.filter',out=>'query.4.out',args=>q[-f'%XGS\\n' -i'XGS[*]~"HI,JK"']);
test_vcf_query($opts,in=>'query',out=>'query.5.out',args=>q[-f'%POS %REF %ALT\\n' -i'REF~"C" && ALT~"CT"']);
test_vcf_query($opts,in=>'query',out=>'query.6.out',args=>q[-f'%POS %REF %ALT\\n' -i'N_ALT=2']);
test_vcf_query($opts,in=>'query',out=>'query.7.out',args=>q[-f'%POS %AN\\n' -i'AN!=2*N_SAMPLES']);
test_vcf_query($opts,in=>'query',out=>'query.8.out',args=>q[-f'%POS[ %GL]\\n' -i'min(abs(GL[0]))=10']);
test_vcf_query($opts,in=>'view.filter',out=>'query.9.out',args=>q[-f'%POS %CIGAR\\n' -i'strlen(CIGAR[*])=4']);
test_vcf_query($opts,in=>'query',out=>'query.10.out',args=>q[-f'%POS[ %GT]\\n' -i'AC[0]=3']);
test_vcf_query($opts,in=>'query',out=>'query.10.out',args=>q[-f'%POS[ %GT]\\n' -i'AF[0]=3/4']);
test_vcf_query($opts,in=>'query',out=>'query.11.out',args=>q[-f'%POS[ %GT]\\n' -i'MAC[0]=1']);
test_vcf_query($opts,in=>'query',out=>'query.11.out',args=>q[-f'%POS[ %GT]\\n' -i'MAF[0]=1/4']);
test_vcf_query($opts,in=>'view.vectors',out=>'query.12.out',args=>q[-f'I8=%I8 I16=%I16 I32=%I32 IF=%IF IA8=%IA8 IA16=%IA16 IA32=%IA32 IAF=%IAF IA8=%IA8{1} IA16=%IA16{1} IA32=%IA32{1} IAF=%IAF{1} [ %F8:%F16:%F32:%FF]\\n']);
test_vcf_query($opts,in=>'query.filter',out=>'query.13.out',args=>q[-f'%POS[ %GT]\\n' -i'GT ="1"']);
test_vcf_query($opts,in=>'query.filter',out=>'query.14.out',args=>q[-f'%POS[ %GT]\\n' -i'GT!="1"']);
test_vcf_query($opts,in=>'query.filter',out=>'query.15.out',args=>q[-f'%POS[ %GT]\\n' -e'GT ="1"']);
test_vcf_query($opts,in=>'query.filter',out=>'query.16.out',args=>q[-f'%POS[ %GT]\\n' -e'GT!="1"']);
test_vcf_query($opts,in=>'query.2',out=>'query.17.out',args=>q[-f'%XX_A %XX.A %XX.A0 %xx.a0\\n']);
test_vcf_query($opts,in=>'missing',out=>'query.18.out',args=>q[-i'IINT="."'  -f'%POS %IINT\\n']);
test_vcf_query($opts,in=>'missing',out=>'query.19.out',args=>q[-i'IINT!="."' -f'%POS %IINT\\n']);
test_vcf_query($opts,in=>'missing',out=>'query.18.out',args=>q[-e'IINT!="."' -f'%POS %IINT\\n']);
test_vcf_query($opts,in=>'missing',out=>'query.19.out',args=>q[-e'IINT="."'  -f'%POS %IINT\\n']);
test_vcf_query($opts,in=>'missing',out=>'query.20.out',args=>q[-i'IFLT="."'  -f'%POS %IFLT\\n']);
test_vcf_query($opts,in=>'missing',out=>'query.21.out',args=>q[-i'IFLT!="."' -f'%POS %IFLT\\n']);
test_vcf_query($opts,in=>'missing',out=>'query.20.out',args=>q[-e'IFLT!="."' -f'%POS %IFLT\\n']);
test_vcf_query($opts,in=>'missing',out=>'query.21.out',args=>q[-e'IFLT="."'  -f'%POS %IFLT\\n']);
test_vcf_query($opts,in=>'missing',out=>'query.22.out',args=>q[-i'ISTR="."'  -f'%POS %ISTR\\n']);
test_vcf_query($opts,in=>'missing',out=>'query.23.out',args=>q[-i'ISTR!="."' -f'%POS %ISTR\\n']);
test_vcf_query($opts,in=>'missing',out=>'query.23.out',args=>q[-e'ISTR="."'  -f'%POS %ISTR\\n']);
test_vcf_query($opts,in=>'missing',out=>'query.22.out',args=>q[-e'ISTR!="."' -f'%POS %ISTR\\n']);
test_vcf_query($opts,in=>'missing',out=>'query.24.out',args=>q[-i'FILTER="q11"' -f'%POS %ISTR\\n']);
test_vcf_query($opts,in=>'query',out=>'query.25.out',args=>q[-f'%LINE']);
test_vcf_query($opts,in=>'query.filter-type',out=>'query.26.out',args=>q[-f'%POS\\t%REF\\t%ALT\\n' -i'type="snp"']);
test_vcf_query($opts,in=>'query.filter-type',out=>'query.27.out',args=>q[-f'%POS\\t%REF\\t%ALT\\n' -i'type~"snp"']);
test_vcf_query($opts,in=>'query.filter-type',out=>'query.28.out',args=>q[-f'%POS\\t%REF\\t%ALT\\n' -i'type!="snp"']);
test_vcf_query($opts,in=>'query.filter-type',out=>'query.29.out',args=>q[-f'%POS\\t%REF\\t%ALT\\n' -i'type!~"snp"']);
test_vcf_query($opts,in=>'filter-missing-floats',out=>'query.30.out',args=>q[-f'%POS\\t%A_AF\\t%B_AF\\t%C_AF\\n' -i'A_AF>=0.0001 || B_AF >= 0.0001 || C_AF >= 0.0001']);
test_vcf_query($opts,in=>'filter-missing-floats',out=>'query.31.out',args=>q[-f'%POS\\t%A_AF\\t%B_AF\\t%C_AF\\n' -e'A_AF>=0.0001 || B_AF >= 0.0001 || C_AF >= 0.0001']);
test_vcf_norm($opts,in=>'norm',out=>'norm.out',fai=>'norm',args=>'-cx');
test_vcf_norm($opts,in=>'norm.split',out=>'norm.split.out',args=>'-m-');
test_vcf_norm($opts,in=>'norm.split.2',out=>'norm.split.2.out',args=>'-m-');
test_vcf_norm($opts,in=>'norm.split',fai=>'norm',out=>'norm.split.and.norm.out',args=>'-m-');
test_vcf_norm($opts,in=>'norm.merge',out=>'norm.merge.out',args=>'-m+');
test_vcf_norm($opts,in=>'norm.merge.2',out=>'norm.merge.2.out',args=>'-m+');
test_vcf_norm($opts,in=>'norm.merge.3',out=>'norm.merge.3.out',args=>'-m+');
test_vcf_norm($opts,in=>'norm.merge',out=>'norm.merge.strict.out',args=>'-m+ -s');
test_vcf_norm($opts,in=>'norm.setref',out=>'norm.setref.out',args=>'-Nc s',fai=>'norm');
test_vcf_norm($opts,in=>'norm.telomere',out=>'norm.telomere.out',fai=>'norm');
test_vcf_view($opts,in=>'view',out=>'view.1.out',args=>'-aUc1 -C1 -s NA00002 -v snps',reg=>'');
test_vcf_view($opts,in=>'view',out=>'view.2.out',args=>'-f PASS -Xks NA00003',reg=>'-r20,Y');
test_vcf_view($opts,in=>'view',out=>'view.3.out',args=>'-xs NA00003',reg=>'');
test_vcf_view($opts,in=>'view',out=>'view.4.out',args=>q[-i 'QUAL==999 && (FS<20 || FS>=41.02) && ICF>-0.1 && HWE*2>1.2'],reg=>'');
test_vcf_view($opts,in=>'view',out=>'view.5.out',args=>q[-p],reg=>'');
test_vcf_view($opts,in=>'view',out=>'view.6.out',args=>q[-P],reg=>'');
test_vcf_view($opts,in=>'view',out=>'view.7.out',args=>q[-hm2 -M2 -q0.3 -Q0.7],reg=>'');
test_vcf_view($opts,in=>'view',out=>'view.8.out',args=>q[-Hu],reg=>'');
test_vcf_view($opts,in=>'view',out=>'view.9.out',args=>q[-GVsnps],reg=>'');
test_vcf_view($opts,in=>'view',out=>'view.10.out',args=>q[-ne 'INDEL=1 || PV4[0]<0.006'],reg=>'');
test_vcf_view($opts,in=>'view',out=>'view.exclude.out',args=>'-s ^NA00003',reg=>'');
test_vcf_view($opts,in=>'view.omitgenotypes',out=>'view.omitgenotypes.out',args=>'',reg=>'');
test_vcf_view($opts,in=>'view.omitgenotypes',out=>'view.dropgenotypes.out',args=>'-G',reg=>'');
test_vcf_view($opts,in=>'view.omitgenotypes',out=>'view.dropgenotypes.noheader.out',args=>'-HG',reg=>'');
test_vcf_view($opts,in=>'many.alleles',out=>'many.alleles.trim.out',args=>'-a',reg=>'');
test_vcf_view($opts,in=>'view.vectors',out=>'view.vectors.A.out',args=>'-asA',reg=>'');
test_vcf_view($opts,in=>'view.vectors',out=>'view.vectors.B.out',args=>'-asB',reg=>'');
test_vcf_view($opts,in=>'view.filter',out=>'view.filter.1.out',args=>q[-H -i'FMT/FGS[0]="AAAAAA"'],reg=>'');    # test expressions
test_vcf_view($opts,in=>'view.filter',out=>'view.filter.2.out',args=>q[-H -i'FMT/FGS[2]="C"'],reg=>'');
test_vcf_view($opts,in=>'view.filter',out=>'view.filter.3.out',args=>q[-H -i'FMT/FGS[4]="EE"'],reg=>'');
test_vcf_view($opts,in=>'view.filter',out=>'view.filter.4.out',args=>q[-H -i'FMT/FRS[1]="BB"'],reg=>'');
test_vcf_view($opts,in=>'view.filter',out=>'view.filter.5.out',args=>q[-H -i'TXT0="text"'],reg=>'');
test_vcf_view($opts,in=>'view.chrs',out=>'view.chrs.out',args=>'',reg=>'',tgts=>'view.chrs.tab');
test_vcf_view($opts,in=>'filter.2',out=>'filter.11.out',args=>q[-i 'POS>=3062917'],reg=>'1:3062917-3157410');
test_vcf_filter($opts,in=>'view.filter',out=>'view.filter.6.out',args=>q[-S. -e'TXT0="text"'],reg=>'');
test_vcf_filter($opts,in=>'view.filter',out=>'view.filter.7.out',args=>q[-S. -e'FMT/FRS[1]="BB"'],reg=>'');
test_vcf_filter($opts,in=>'view.filter',out=>'view.filter.8.out',args=>q[-S. -e'FMT/FGS[0]="AAAAAA"'],reg=>'');
test_vcf_filter($opts,in=>'view.filter',out=>'view.filter.9.out',args=>q[-S. -e'FMT/FGS[1]="BBB"'],reg=>'');
test_vcf_filter($opts,in=>'view.filter',out=>'view.filter.10.out',args=>q[-S. -e'FMT/FGS[4]="EE"'],reg=>'');
test_vcf_filter($opts,in=>'view.filter',out=>'view.filter.11.out',args=>q[-S. -e'FMT/STR="XX"'],reg=>'');
test_vcf_view($opts,in=>'view.minmaxac',out=>'view.minmaxac.1.out',args=>q[-H -C5:nonmajor],reg=>'');
test_vcf_view($opts,in=>'view.minmaxac',out=>'view.minmaxac.2.out',args=>q[-H -c6:nonmajor],reg=>'');
test_vcf_view($opts,in=>'view.minmaxac',out=>'view.minmaxac.1.out',args=>q[-H -q0.3:major],reg=>'');
test_vcf_view($opts,in=>'view.filter.annovar',out=>'view.filter.annovar.1.out',args=>q[-H -i 'Gene.refGene=="RAD21L1"'],reg=>'');
test_vcf_view($opts,in=>'view.filter.annovar',out=>'view.filter.annovar.2.out',args=>q[-H -i 'Gene.refGene~"NOD"'],reg=>'');
test_vcf_view($opts,in=>'view.filter.annovar',out=>'view.filter.annovar.3.out',args=>q[-H -i 'LJB2_MutationTaster=="0.291000"'],reg=>'');
test_vcf_call($opts,in=>'mpileup',out=>'mpileup.1.out',args=>'-mv');
test_vcf_call($opts,in=>'mpileup',out=>'mpileup.2.out',args=>'-mg0');
test_vcf_call($opts,in=>'mpileup.X',out=>'mpileup.X.out',args=>'-mv --ploidy-file {PATH}/mpileup.ploidy -S {PATH}/mpileup.samples');
test_vcf_call($opts,in=>'mpileup.X',out=>'mpileup.X.out',args=>'-mv --ploidy-file {PATH}/mpileup.ploidy -S {PATH}/mpileup.ped');
test_vcf_call($opts,in=>'mpileup.X',out=>'mpileup.X.2.out',args=>'-mv --ploidy-file {PATH}/mpileup.ploidy -S {PATH}/mpileup.2.samples');
test_vcf_call_cAls($opts,in=>'mpileup',out=>'mpileup.cAls.out',tab=>'mpileup');
test_vcf_call($opts,in=>'mpileup.c',out=>'mpileup.c.1.out',args=>'-cv');
# test_vcf_call($opts,in=>'mpileup.c',out=>'mpileup.c.2.out',args=>'-cg0');
test_vcf_call($opts,in=>'mpileup.c.X',out=>'mpileup.c.X.out',args=>'-cv --ploidy-file {PATH}/mpileup.ploidy -S {PATH}/mpileup.samples');
test_vcf_call($opts,in=>'mpileup.c.X',out=>'mpileup.c.X.out',args=>'-cv --ploidy-file {PATH}/mpileup.ploidy -S {PATH}/mpileup.ped');
test_vcf_call($opts,in=>'mpileup.c.X',out=>'mpileup.c.X.2.out',args=>'-cv --ploidy-file {PATH}/mpileup.ploidy -S {PATH}/mpileup.2.samples');
test_vcf_filter($opts,in=>'filter.1',out=>'filter.1.out',args=>'-mx -g2 -G2');
test_vcf_filter($opts,in=>'filter.2',out=>'filter.2.out',args=>q[-e'QUAL==59.2 || (INDEL=0 & (FMT/GQ=25 | FMT/DP=10))' -sModified -S.]);
test_vcf_filter($opts,in=>'filter.3',out=>'filter.3.out',args=>q[-e'DP=19'],fmt=>'%POS\\t%FILTER\\t%DP[\\t%GT]\\n');
test_vcf_filter($opts,in=>'filter.3',out=>'filter.4.out',args=>q[-e'DP=19' -s XX],fmt=>'%POS\\t%FILTER\\t%DP[\\t%GT]\\n');
test_vcf_filter($opts,in=>'filter.3',out=>'filter.5.out',args=>q[-e'DP=19' -s XX -m+],fmt=>'%POS\\t%FILTER\\t%DP[\\t%GT]\\n');
test_vcf_filter($opts,in=>'filter.3',out=>'filter.6.out',args=>q[-e'DP=19' -s XX -mx],fmt=>'%POS\\t%FILTER\\t%DP[\\t%GT]\\n');
test_vcf_filter($opts,in=>'filter.3',out=>'filter.7.out',args=>q[-e'DP=19' -s XX -m+x],fmt=>'%POS\\t%FILTER\\t%DP[\\t%GT]\\n');
test_vcf_filter($opts,in=>'filter.3',out=>'filter.3.out',args=>q[-e'FMT/GT="0/2"'],fmt=>'%POS\\t%FILTER\\t%DP[\\t%GT]\\n');
test_vcf_filter($opts,in=>'filter.3',out=>'filter.4.out',args=>q[-e'FMT/GT="0/2"' -s XX],fmt=>'%POS\\t%FILTER\\t%DP[\\t%GT]\\n');
test_vcf_filter($opts,in=>'filter.3',out=>'filter.5.out',args=>q[-e'FMT/GT="0/2"' -s XX -m+],fmt=>'%POS\\t%FILTER\\t%DP[\\t%GT]\\n');
test_vcf_filter($opts,in=>'filter.3',out=>'filter.6.out',args=>q[-e'FMT/GT="0/2"' -s XX -mx],fmt=>'%POS\\t%FILTER\\t%DP[\\t%GT]\\n');
test_vcf_filter($opts,in=>'filter.3',out=>'filter.7.out',args=>q[-e'FMT/GT="0/2"' -s XX -m+x],fmt=>'%POS\\t%FILTER\\t%DP[\\t%GT]\\n');
test_vcf_filter($opts,in=>'filter.2',out=>'filter.8.out',args=>q[-i'FMT/GT="0/0" && AC[*]=2'],fmt=>'%POS\\t%AC[\\t%GT]\\n');
test_vcf_filter($opts,in=>'filter.2',out=>'filter.8.out',args=>q[-i'AC[*]=2 && FMT/GT="0/0"'],fmt=>'%POS\\t%AC[\\t%GT]\\n');
test_vcf_filter($opts,in=>'filter.2',out=>'filter.9.out',args=>q[-i'ALT="."'],fmt=>'%POS\\t%AC[\\t%GT]\\n');
test_vcf_filter($opts,in=>'filter.4',out=>'filter.10.out',args=>q[-S . -i 'FORMAT/TEST3<25']);
test_vcf_filter($opts,in=>'filter.4',out=>'filter.10.out',args=>q[-S . -i 'FORMAT/TEST4<25']);
test_vcf_regions($opts,in=>'regions');
test_vcf_annotate($opts,in=>'annotate',tab=>'annotate',out=>'annotate.out',args=>'-c CHROM,POS,REF,ALT,ID,QUAL,INFO/T_INT,INFO/T_FLOAT,INDEL');
test_vcf_annotate($opts,in=>'annotate',tab=>'annotate2',out=>'annotate2.out',args=>'-c CHROM,FROM,TO,T_STR');
test_vcf_annotate($opts,in=>'annotate',vcf=>'annots',out=>'annotate3.out',args=>'-c STR,ID,QUAL,FILTER');
test_vcf_annotate($opts,in=>'annotate2',vcf=>'annots2',out=>'annotate4.out',args=>'-c ID,QUAL,FILTER,INFO,FMT');
test_vcf_annotate($opts,in=>'annotate2',vcf=>'annots2',out=>'annotate5.out',args=>'-c ID,QUAL,+FILTER,+INFO,FMT/GT -s A');
test_vcf_annotate($opts,in=>'annotate3',out=>'annotate6.out',args=>'-x ID,QUAL,^FILTER/fltA,FILTER/fltB,^INFO/AA,INFO/BB,^FMT/GT,FMT/PL');
test_vcf_annotate($opts,in=>'annotate3',out=>'annotate7.out',args=>'-x FORMAT');
test_vcf_annotate($opts,in=>'annotate4',vcf=>'annots4',out=>'annotate8.out',args=>'-c +INFO');
test_vcf_annotate($opts,in=>'annotate4',tab=>'annots4',out=>'annotate8.out',args=>'-c CHROM,POS,REF,ALT,+FA,+FR,+IA,+IR,+SA,+SR');
test_vcf_annotate($opts,in=>'annotate10',tab=>'annots10',out=>'annotate10.out',args=>'-c CHROM,POS,FMT/FINT,FMT/FFLT,FMT/FSTR');
test_vcf_annotate($opts,in=>'annotate2',vcf=>'annots2',out=>'annotate11.out',args=>'-c CHROM,POS,FMT/FINT,FMT/FFLT,FMT/FSTR -s A');
test_vcf_annotate($opts,in=>'annotate2',tab=>'annots11',out=>'annotate11.out',args=>'-c CHROM,POS,FMT/FINT,FMT/FFLT,FMT/FSTR -s A');
test_vcf_annotate($opts,in=>'annotate2',vcf=>'annots2',out=>'annotate12.out',args=>'-c AAA:=IINT,FMT/BBB:=FMT/FINT');
test_vcf_annotate($opts,in=>'annotate2',vcf=>'annots2',out=>'annotate13.out',args=>'-x INFO -c INFO/IINT');
test_vcf_plugin($opts,in=>'plugin1',out=>'missing2ref.out',cmd=>'+missing2ref --no-version');
test_vcf_plugin($opts,in=>'plugin1',out=>'missing2ref.out',cmd=>'+setGT --no-version',args=>'-- -t . -n 0');
test_vcf_plugin($opts,in=>'setGT',out=>'setGT.1.out',cmd=>'+setGT --no-version',args=>'-- -t q -n 0 -i \'GT~"." && FMT/DP=30 && GQ=150\'');
test_vcf_annotate($opts,in=>'annotate9',tab=>'annots9',out=>'annotate9.out',args=>'-c CHROM,POS,REF,ALT,+ID');
test_vcf_plugin($opts,in=>'plugin1',out=>'fill-AN-AC.out',cmd=>'+fill-AN-AC --no-version');
test_vcf_plugin($opts,in=>'plugin1',out=>'dosage.out',cmd=>'+dosage');
test_vcf_plugin($opts,in=>'fixploidy',out=>'fixploidy.out',cmd=>'+fixploidy --no-version',args=>'-- -s {PATH}/fixploidy.samples -p {PATH}/fixploidy.ploidy');
test_vcf_plugin($opts,in=>'view.PL',out=>'guess-ploidy.PL.out',cmd=>'+guess-ploidy',args=>'-vrX | grep -v bcftools');
test_vcf_plugin($opts,in=>'view.GL',out=>'guess-ploidy.GL.out',cmd=>'+guess-ploidy',args=>'-vrX | grep -v bcftools');
test_vcf_plugin($opts,in=>'view.GL',out=>'view.PL.vcf',cmd=>'+tag2tag --no-version',args=>'-- -r --gl-to-pl');
test_vcf_plugin($opts,in=>'view.GP',out=>'view.GT.vcf',cmd=>'+tag2tag --no-version',args=>'-- -r --gp-to-gt -t 0.2');
test_vcf_plugin($opts,in=>'merge.a',out=>'fill-tags.out',cmd=>'+fill-tags --no-version',args=>'-- -t AN,AC,AC_Hom,AC_Het,AC_Hemi');
test_vcf_plugin($opts,in=>'view',out=>'fill-tags.2.out',cmd=>'+fill-tags --no-version',args=>'-- -t AC,AN,AF,MAF,NS');
test_vcf_plugin($opts,in=>'view',out=>'fill-tags.3.out',cmd=>'+fill-tags --no-version',args=>'-- -t AC,AN,AF,MAF,NS -S TEST_,<(echo -e "NA00001\nNA00002\nNA00003") ');
test_vcf_plugin($opts,in=>'fill-tags-hemi',out=>'fill-tags-hemi.1.out',cmd=>'+fill-tags --no-version');
test_vcf_plugin($opts,in=>'fill-tags-hemi',out=>'fill-tags-hemi.2.out',cmd=>'+fill-tags --no-version',args=>'-- -d');
test_vcf_plugin($opts,in=>'view',out=>'view.GTisec.out',cmd=>'+GTisec',args=>' | grep -v bcftools');
test_vcf_plugin($opts,in=>'view',out=>'view.GTisec.H.out',cmd=>'+GTisec',args=>'-- -H | grep -v bcftools');
test_vcf_plugin($opts,in=>'view',out=>'view.GTisec.Hm.out',cmd=>'+GTisec',args=>'-- -Hm | grep -v bcftools');
test_vcf_plugin($opts,in=>'view',out=>'view.GTisec.Hmv.out',cmd=>'+GTisec',args=>'-- -Hmv | grep -v bcftools');
test_vcf_plugin($opts,in=>'view',out=>'view.GTisec.Hv.out',cmd=>'+GTisec',args=>'-- -Hv | grep -v bcftools');
test_vcf_plugin($opts,in=>'view',out=>'view.GTisec.m.out',cmd=>'+GTisec',args=>'-- -m | grep -v bcftools');
test_vcf_plugin($opts,in=>'view',out=>'view.GTisec.mv.out',cmd=>'+GTisec',args=>'-- -mv | grep -v bcftools');
test_vcf_plugin($opts,in=>'view',out=>'view.GTisec.v.out',cmd=>'+GTisec',args=>'-- -v | grep -v bcftools');
test_vcf_plugin($opts,in=>'trio',out=>'trio.out',cmd=>'+trio-switch-rate',args=>'-- -p {PATH}/trio.ped | grep -v bcftools');
test_vcf_plugin($opts,in=>'ad-bias',out=>'ad-bias.out',cmd=>'+ad-bias',args=>'-- -s {PATH}/ad-bias.samples | grep -v bcftools');
test_vcf_plugin($opts,in=>'af-dist',out=>'af-dist.out',cmd=>'+af-dist',args=>' | grep -v bcftools');
test_vcf_plugin($opts,in=>'fixref',out=>'fixref.1.out',cmd=>'+fixref',args=>'-- -f {PATH}/norm.fa -m top');
test_vcf_plugin($opts,in=>'aa',out=>'aa.out',cmd=>'+fill-from-fasta',args=>'-- -f {PATH}/aa.fa -c AA -h {PATH}/aa.hdr -i \'TYPE="snp"\'');
test_vcf_plugin($opts,in=>'ref',out=>'ref.out',cmd=>'+fill-from-fasta',args=>'-- -f {PATH}/norm.fa -c REF');
test_vcf_plugin($opts,in=>'view',out=>'view.GTsubset.NA1.out',cmd=>'+GTsubset --no-version',args=>'-- -s NA00001');
test_vcf_plugin($opts,in=>'view',out=>'view.GTsubset.NA1NA2.out',cmd=>'+GTsubset --no-version',args=>'-- -s NA00001,NA00002');
test_vcf_plugin($opts,in=>'view',out=>'view.GTsubset.NA1NA2NA3.out',cmd=>'+GTsubset --no-version',args=>'-- -s NA00001,NA00002,NA00003');
test_vcf_concat($opts,in=>['concat.1.a','concat.1.b'],out=>'concat.1.vcf.out',do_bcf=>0,args=>'');
test_vcf_concat($opts,in=>['concat.1.a','concat.1.b'],out=>'concat.1.bcf.out',do_bcf=>1,args=>'');
test_vcf_concat($opts,in=>['concat.2.a','concat.2.b'],out=>'concat.2.vcf.out',do_bcf=>0,args=>'-a');
test_vcf_concat($opts,in=>['concat.2.a','concat.2.b'],out=>'concat.2.bcf.out',do_bcf=>1,args=>'-a');
test_vcf_concat($opts,in=>['concat.2.a','concat.2.b'],out=>'concat.4.vcf.out',do_bcf=>0,args=>'-aD');
test_vcf_concat($opts,in=>['concat.2.a','concat.2.b'],out=>'concat.4.bcf.out',do_bcf=>1,args=>'-aD');
test_vcf_concat($opts,in=>['concat.3.a','concat.3.b','concat.3.0','concat.3.c','concat.3.d','concat.3.e','concat.3.f'],out=>'concat.3.vcf.out',do_bcf=>0,args=>'-l');
test_vcf_concat($opts,in=>['concat.3.a','concat.3.b','concat.3.0','concat.3.c','concat.3.d','concat.3.e','concat.3.f'],out=>'concat.3.bcf.out',do_bcf=>1,args=>'-l');
test_naive_concat($opts,name=>'naive_concat',max_hdr_lines=>10000,max_body_lines=>10000,nfiles=>10);
test_vcf_reheader($opts,in=>'reheader',out=>'reheader.1.out',header=>'reheader.hdr');
test_vcf_reheader($opts,in=>'reheader',out=>'reheader.2.out',samples=>'reheader.samples');
test_vcf_reheader($opts,in=>'reheader',out=>'reheader.2.out',samples=>'reheader.samples2');
test_vcf_reheader($opts,in=>'reheader',out=>'reheader.3.out',samples=>'reheader.samples3');
test_vcf_reheader($opts,in=>'reheader',out=>'reheader.4.out',samples=>'reheader.samples4');
test_vcf_reheader($opts,in=>'empty',out=>'reheader.empty.out',header=>'reheader.empty.hdr');
test_rename_chrs($opts,in=>'annotate');
test_vcf_convert($opts,in=>'convert',out=>'convert.gs.gt.gen',args=>'-g -,.');
test_vcf_convert($opts,in=>'convert',out=>'convert.gs.gt.samples',args=>'-g .,-');
test_vcf_convert($opts,in=>'convert',out=>'convert.gs.pl.gen',args=>'-g -,. --tag PL');
test_vcf_convert($opts,in=>'convert',out=>'convert.gs.pl.samples',args=>'-g .,- --tag PL');
test_vcf_convert($opts,in=>'check',out=>'check.gs.vcfids.gen',args=>'-g -,. --vcf-ids');
test_vcf_convert($opts,in=>'check',out=>'check.gs.vcfids.samples',args=>'-g .,- --vcf-ids');
test_vcf_convert($opts,in=>'check',out=>'check.gs.chrom.gen',args=>'-g -,. --chrom');
test_vcf_convert($opts,in=>'check',out=>'check.gs.chrom.samples',args=>'-g .,- --chrom');
test_vcf_convert($opts,in=>'check',out=>'check.gs.vcfids_chrom.gen',args=>'-g -,. --chrom --vcf-ids');
test_vcf_convert($opts,in=>'check',out=>'check.gs.vcfids_chrom.samples',args=>'-g .,- --chrom --vcf-ids');
test_vcf_convert($opts,in=>'convert',out=>'convert.hls.haps',args=>'-h -,.,.');
test_vcf_convert($opts,in=>'convert',out=>'convert.hls.legend',args=>'-h .,-,.');
test_vcf_convert($opts,in=>'convert',out=>'convert.hls.samples',args=>'-h .,.,-');
test_vcf_convert_hls2vcf($opts,h=>'convert.hls.gt.hap',l=>'convert.hls.gt.legend',s=>'convert.hls.gt.samples',out=>'convert.gt.noHead.vcf',args=>'-H');
test_vcf_convert_hs2vcf($opts,h=>'convert.hs.gt.hap',s=>'convert.hs.gt.samples',out=>'convert.gt.noHead.vcf',args=>'--hapsample2vcf');
test_vcf_convert($opts,in=>'convert',out=>'convert.hs.hap',args=>'--hapsample -,.');
test_vcf_convert($opts,in=>'convert',out=>'convert.hs.sample',args=>'--hapsample .,-');
test_vcf_convert_gvcf($opts,in=>'convert.gvcf',out=>'convert.gvcf.out',fa=>'gvcf.fa',args=>'--gvcf2vcf');
test_vcf_convert_tsv2vcf($opts,in=>'convert.23andme',out=>'convert.23andme.vcf',args=>'-c ID,CHROM,POS,AA -s SAMPLE1',fai=>'23andme');
test_vcf_consensus($opts,in=>'consensus',out=>'consensus.1.out',fa=>'consensus.fa',mask=>'consensus.tab',args=>'');
test_vcf_consensus_chain($opts,in=>'consensus',out=>'consensus.1.chain',chain=>'consensus.1.chain',fa=>'consensus.fa',mask=>'consensus.tab',args=>'');
test_vcf_consensus($opts,in=>'consensus',out=>'consensus.2.out',fa=>'consensus.fa',mask=>'consensus.tab',args=>'-H 1');
test_vcf_consensus_chain($opts,in=>'consensus',out=>'consensus.2.chain',chain=>'consensus.2.chain',fa=>'consensus.fa',mask=>'consensus.tab',args=>'-H 1');
test_vcf_consensus($opts,in=>'consensus',out=>'consensus.3.out',fa=>'consensus.fa',mask=>'consensus.tab',args=>'-i');
test_vcf_consensus_chain($opts,in=>'consensus',out=>'consensus.3.chain',chain=>'consensus.3.chain',fa=>'consensus.fa',mask=>'consensus.tab',args=>'-i');
test_vcf_consensus($opts,in=>'consensus',out=>'consensus.4.out',fa=>'consensus.fa',args=>'-H 1');
test_vcf_consensus_chain($opts,in=>'consensus',out=>'consensus.4.chain',chain=>'consensus.4.chain',fa=>'consensus.fa',args=>'-H 1');
test_vcf_consensus($opts,in=>'consensus2',out=>'consensus2.1.out',fa=>'consensus2.fa',args=>'-H 1');
test_vcf_consensus($opts,in=>'consensus2',out=>'consensus2.2.out',fa=>'consensus2.fa',args=>'-H 2');
test_vcf_consensus($opts,in=>'empty',out=>'consensus.5.out',fa=>'consensus.fa',args=>'');
test_mpileup($opts,in=>[qw(1 2 3)],out=>'mpileup/mpileup.1.out',args=>q[-r17:100-150],test_list=>1);
test_mpileup($opts,in=>[qw(1 2 3)],out=>'mpileup/mpileup.2.out',args=>q[-a DP,DV -r17:100-600]); # test files from samtools mpileup test suite
test_mpileup($opts,in=>[qw(1)],out=>'mpileup/mpileup.3.out',args=>q[-B --ff 0x14 -r17:1050-1060]); # test file converted to vcf from samtools mpileup test suite
test_mpileup($opts,in=>[qw(1 2 3)],out=>'mpileup/mpileup.4.out',args=>q[-a DP,DPR,DV,DP4,INFO/DPR,SP -r17:100-600]); #test files from samtools mpileup test suite
test_mpileup($opts,in=>[qw(1 2 3)],out=>'mpileup/mpileup.5.out',args=>q[-a DP,AD,ADF,ADR,SP,INFO/AD,INFO/ADF,INFO/ADR -r17:100-600]);
test_mpileup($opts,in=>[qw(1 2 3)],out=>'mpileup/mpileup.6.out',args=>q[-a DP,DV -r17:100-600 --gvcf 0,2,5]);
test_mpileup($opts,in=>[qw(1 2 3)],out=>'mpileup/mpileup.6.out',args=>q[-a DP,DV -r17:100-200,17:201-300,17:301-400,17:401-500,17:501-600 --gvcf 0,2,5]);
test_mpileup($opts,in=>[qw(1 2 3)],out=>'mpileup/mpileup.7.out',args=>q[-r17:100-150 -s HG00101,HG00102]);
test_mpileup($opts,in=>[qw(1 2 3)],out=>'mpileup/mpileup.7.out',args=>q[-r17:100-150 -S {PATH}/mplp.samples]);
test_mpileup($opts,in=>[qw(1 2 3)],out=>'mpileup/mpileup.8.out',args=>q[-r17:100-150 -s ^HG00101,HG00102]);
test_mpileup($opts,in=>[qw(1 2 3)],out=>'mpileup/mpileup.8.out',args=>q[-r17:100-150 -S ^{PATH}/mplp.samples]);
test_mpileup($opts,in=>[qw(1 2 3)],out=>'mpileup/mpileup.9.out',args=>q[-t17:100-150 -S {PATH}/mplp.9.samples]);
test_mpileup($opts,in=>[qw(1 2 3)],out=>'mpileup/mpileup.10.out',args=>q[-t17:100-150 -G {PATH}/mplp.10.samples]);
test_mpileup($opts,in=>[qw(3)],out=>'mpileup/mpileup.11.out',args=>q[]);
test_mpileup($opts,in=>[qw(3 4)],out=>'mpileup/mpileup.11.out',args=>q[-s HG00102]);
test_mpileup($opts,in=>[qw(3 4)],out=>'mpileup/mpileup.11.out',args=>q[-s ^HG99999]);
test_mpileup($opts,in=>[qw(3 4)],out=>'mpileup/mpileup.11.out',args=>q[-G {PATH}/mplp.11.rgs]);
test_csq($opts,in=>'csq',out=>'csq.1.out',cmd=>'-f {PATH}/csq.fa -g {PATH}/csq.gff3');
test_csq_real($opts,in=>'csq');

print "\nNumber of tests:\n";
printf "    total   .. %d\n", $$opts{nok}+$$opts{nfailed};
printf "    passed  .. %d\n", $$opts{nok};
printf "    failed  .. %d\n", $$opts{nfailed};
print "\n";

exit ($$opts{nfailed} != 0);

#--------------------

sub error
{
    my (@msg) = @_;
    if ( scalar @msg ) { confess @msg; }
    print
        "About: htslib consistency test script\n",
        "Usage: test.pl [OPTIONS]\n",
        "Options:\n",
        "   -p, --plugins                   Test also plugins, requires libhts.so.\n",
        "   -r, --redo-outputs              Recreate expected output files.\n",
        "   -t, --temp-dir <path>           When given, temporary files will not be removed.\n",
        "   -h, -?, --help                  This help message.\n",
        "\n";
    exit -1;
}
sub parse_params
{
    my $opts = { bgzip=>"bgzip", keep_files=>0, nok=>0, nfailed=>0, tabix=>"tabix", plugins=>0 };
    my $help;
    Getopt::Long::Configure('bundling');
    my $ret = GetOptions (
            'e|exec=s' => sub { my ($tool, $path) = split /=/, $_[1]; $$opts{$tool} = $path if $path },
            't|temp-dir:s' => \$$opts{keep_files},
            'p|plugins' => \$$opts{test_plugins},
            'r|redo-outputs' => \$$opts{redo_outputs},
            'h|?|help' => \$help
            );
    if ( !$ret or $help ) { error(); }
    $$opts{tmp} = $$opts{keep_files} ? $$opts{keep_files} : tempdir(CLEANUP=>1);
    if ( $$opts{keep_files} ) { cmd("mkdir -p $$opts{keep_files}"); }
    $$opts{path} = $FindBin::RealBin;
    $$opts{bin}  = $FindBin::RealBin;
    $$opts{bin}  =~ s{/test/?$}{};
    return $opts;
}
sub _cmd
{
    my ($cmd) = @_;
    my $kid_io;
    my @out;
    my $pid = open($kid_io, "-|");
    if ( !defined $pid ) { error("Cannot fork: $!"); }
    if ($pid)
    {
        # parent
        @out = <$kid_io>;
        close($kid_io);
    }
    else
    {
        # child
        exec('/bin/bash', '-o','pipefail','-c', $cmd) or error("Cannot execute the command [/bin/sh -o pipefail -c $cmd]: $!");
    }
    return ($? >> 8, join('',@out));
}
sub cmd
{
    my ($cmd) = @_;
    my ($ret,$out) = _cmd($cmd);
    if ( $ret ) { error("The command failed: $cmd\n", $out); }
    return $out;
}
sub test_cmd
{
    my ($opts,%args) = @_;
    if ( !exists($args{out}) )
    {
        if ( !exists($args{in}) ) { error("FIXME: expected out or in key\n"); }
        $args{out} = "$args{in}.out";
    }
    my ($package, $filename, $line, $test)=caller(1);
    $test =~ s/^.+:://;

    print "$test:\n";
    print "\t$args{cmd}\n";

    my ($ret,$out) = _cmd("$args{cmd}");
    if ( $ret ) { failed($opts,$test,"Non-zero status $ret"); return; }
    if ( $$opts{redo_outputs} && -e "$$opts{path}/$args{out}" )
    {
        rename("$$opts{path}/$args{out}","$$opts{path}/$args{out}.old");
        open(my $fh,'>',"$$opts{path}/$args{out}") or error("$$opts{path}/$args{out}: $!");
        print $fh $out;
        close($fh);
        my ($ret,$out) = _cmd("diff -q $$opts{path}/$args{out} $$opts{path}/$args{out}.old");
        if ( !$ret && $out eq '' ) { unlink("$$opts{path}/$args{out}.old"); }
        else
        {
            print "\tthe expected output changed, saving:\n";
            print "\t  old .. $$opts{path}/$args{out}.old\n";
            print "\t  new .. $$opts{path}/$args{out}\n";
        }
    }
    my $exp = '';
    if ( exists($args{exp}) ) { $exp = $args{exp}; }
    elsif ( open(my $fh,'<',"$$opts{path}/$args{out}") )
    {
        my @exp = <$fh>;
        $exp = join('',@exp);
        close($fh);
    }
    else
    {
        open(my $fh,'>',"$$opts{path}/$args{out}.new") or error("$$opts{path}/$args{out}.new: $!");
        print $fh $out;
        close($fh);
        if ( !$$opts{redo_outputs} ) { failed($opts,$test,"$$opts{path}/$args{out}.new"); return; }
    }

    if ( $exp ne $out )
    {
        open(my $fh,'>',"$$opts{path}/$args{out}.new") or error("$$opts{path}/$args{out}.new");
        print $fh $out;
        close($fh);
        if ( !-e "$$opts{path}/$args{out}" && !exists($args{exp}) )
        {
            rename("$$opts{path}/$args{out}.new","$$opts{path}/$args{out}") or error("rename $$opts{path}/$args{out}.new $$opts{path}/$args{out}: $!");
            print "\tthe file with expected output does not exist, creating new one:\n";
            print "\t\t$$opts{path}/$args{out}\n";
        }
        else
        {
            if ( exists($args{exp}) )
            {
                open(my $fh,'>',"$$opts{path}/$args{out}") or error("$$opts{path}/$args{out}");
                print $fh $exp;
                close($fh);
            }
            failed($opts,$test,"The outputs differ:\n\t\t$$opts{path}/$args{out}\n\t\t$$opts{path}/$args{out}.new");
        }
        return;
    }
    passed($opts,$test);
}
sub failed
{
    my ($opts,$test,$reason) = @_;
    $$opts{nfailed}++;
    if ( defined $reason ) { print "\n\t$reason"; }
    print "\n.. failed ...\n\n";
}
sub passed
{
    my ($opts,$test) = @_;
    $$opts{nok}++;
    print ".. ok\n\n";
}
sub is_file_newer
{
    my ($afile,$bfile) = @_;
    my (@astat) = stat($afile) or return 0;
    my (@bstat) = stat($bfile) or return 0;
    if ( $astat[9]>$bstat[9] ) { return 1 }
    return 0;
}
sub bgzip_tabix
{
    my ($opts,%args) = @_;
    my $file = "$args{file}.$args{suffix}";
    if ( $$opts{redo_outputs} or !-e "$$opts{tmp}/$file.gz" or is_file_newer("$$opts{path}/$file","$$opts{tmp}/$file.gz") )
    {
        cmd("cat $$opts{path}/$file | $$opts{bgzip} -c > $$opts{tmp}/$file.gz");
    }
    if ( $$opts{redo_outputs} or !-e "$$opts{tmp}/$file.gz.tbi" or is_file_newer("$$opts{tmp}/$file.gz","$$opts{tmp}/$file.gz.tbi") )
    {
        cmd("$$opts{tabix} -f $args{args} $$opts{tmp}/$file.gz");
    }
}
sub bgzip_tabix_vcf
{
    my ($opts,$file) = @_;
    bgzip_tabix($opts,file=>$file,suffix=>'vcf',args=>'-p vcf');
}


# The tests --------------------------

sub test_tabix
{
    my ($opts,%args) = @_;
    bgzip_tabix_vcf($opts,$args{in});
    test_cmd($opts,%args,cmd=>"$$opts{tabix} $$opts{tmp}/$args{in}.vcf.gz $args{reg}");

    cmd("$$opts{bin}/bcftools view -Ob $$opts{tmp}/$args{in}.vcf.gz > $$opts{tmp}/$args{in}.bcf");
    cmd("$$opts{bin}/bcftools index -f $$opts{tmp}/$args{in}.bcf");
    test_cmd($opts,%args,cmd=>"$$opts{bin}/bcftools view -H $$opts{tmp}/$args{in}.bcf $args{reg}");
}
sub test_index
{
    my ($opts,%args) = @_;
    cmd("$$opts{bin}/bcftools view -Oz $$opts{path}/$args{in}.vcf > $$opts{tmp}/$args{in}.vcf.gz");
    cmd("$$opts{bin}/bcftools index -f $$opts{tmp}/$args{in}.vcf.gz");
    test_cmd($opts,%args,cmd=>"$$opts{bin}/bcftools view -H $$opts{tmp}/$args{in}.vcf.gz $args{reg}");

    cmd("$$opts{bin}/bcftools view -Ob $$opts{path}/$args{in}.vcf > $$opts{tmp}/$args{in}.bcf");
    cmd("$$opts{bin}/bcftools index -f $$opts{tmp}/$args{in}.bcf");
    test_cmd($opts,%args,cmd=>"$$opts{bin}/bcftools view -H $$opts{tmp}/$args{in}.bcf $args{reg}");

    # output path
    unlink("$$opts{tmp}/$args{in}.bcf.csi", "$$opts{tmp}/$args{in}.bcf.csi", "$$opts{tmp}/$args{in}.vcf.gz.tbi");
    cmd("$$opts{bin}/bcftools index -fo $$opts{tmp}/$args{in}.csi $$opts{tmp}/$args{in}.bcf");
    test_cmd($opts,%args,cmd=>"$$opts{bin}/bcftools view -H $$opts{tmp}/$args{in}.bcf $args{reg}");

    # streaming
    cmd("$$opts{bin}/bcftools view -Oz $$opts{path}/$args{in}.vcf | tee $$opts{tmp}/$args{in}.vcf.gz | $$opts{bin}/bcftools index -fo $$opts{tmp}/$args{in}.vcf.gz.csi");
    test_cmd($opts,%args,cmd=>"$$opts{bin}/bcftools view -H $$opts{tmp}/$args{in}.vcf.gz $args{reg}");

    cmd("$$opts{bin}/bcftools view -Ob $$opts{path}/$args{in}.vcf | tee $$opts{tmp}/$args{in}.bcf | $$opts{bin}/bcftools index -fo $$opts{tmp}/$args{in}.bcf.csi");
    test_cmd($opts,%args,cmd=>"$$opts{bin}/bcftools view -H $$opts{tmp}/$args{in}.bcf $args{reg}");
}

sub test_vcf_idxstats
{
    my ($opts,%args) = @_;
    cmd("$$opts{bin}/bcftools view -Oz $$opts{path}/$args{in}.vcf > $$opts{tmp}/$args{in}.vcf.gz");
    cmd("$$opts{bin}/bcftools index --tbi -f $$opts{tmp}/$args{in}.vcf.gz");
    test_cmd($opts,%args,cmd=>"$$opts{bin}/bcftools index $args{args} $$opts{tmp}/$args{in}.vcf.gz");
    unlink("$$opts{tmp}/$args{in}.vcf.gz.tbi");
    cmd("$$opts{bin}/bcftools index --csi -f $$opts{tmp}/$args{in}.vcf.gz");
    test_cmd($opts,%args,cmd=>"$$opts{bin}/bcftools index $args{args} $$opts{tmp}/$args{in}.vcf.gz");
    unlink("$$opts{tmp}/$args{in}.vcf.gz.csi");

    cmd("$$opts{bin}/bcftools view -Ob $$opts{path}/$args{in}.vcf > $$opts{tmp}/$args{in}.bcf");
    cmd("$$opts{bin}/bcftools index -f $$opts{tmp}/$args{in}.bcf");
    test_cmd($opts,%args,cmd=>"$$opts{bin}/bcftools index $args{args} $$opts{tmp}/$args{in}.bcf");
}

sub test_vcf_check
{
    my ($opts,%args) = @_;
    bgzip_tabix_vcf($opts,$args{in});
    test_cmd($opts,%args,cmd=>"$$opts{bin}/bcftools stats -s - $$opts{tmp}/$args{in}.vcf.gz | grep -v '^# The command' | grep -v '^# This' | grep -v '^ID\t'");
    test_cmd($opts,%args,cmd=>"$$opts{bin}/bcftools view -Ob $$opts{tmp}/$args{in}.vcf.gz | $$opts{bin}/bcftools stats -s - | grep -v '^# The command' | grep -v '^# This' | grep -v '^ID\t'");
}

sub test_vcf_check_merge
{
    my ($opts,%args) = @_;
    bgzip_tabix_vcf($opts,$args{in});
    cmd("$$opts{bin}/bcftools stats -r 1 $$opts{tmp}/$args{in}.vcf.gz > $$opts{tmp}/$args{in}.1.chk");
    cmd("$$opts{bin}/bcftools stats -r 2 $$opts{tmp}/$args{in}.vcf.gz > $$opts{tmp}/$args{in}.2.chk");
    cmd("$$opts{bin}/bcftools stats -r 3 $$opts{tmp}/$args{in}.vcf.gz > $$opts{tmp}/$args{in}.3.chk");
    cmd("$$opts{bin}/bcftools stats -r 4 $$opts{tmp}/$args{in}.vcf.gz > $$opts{tmp}/$args{in}.4.chk");
    test_cmd($opts,%args,cmd=>"$$opts{bin}/plot-vcfstats -m $$opts{tmp}/$args{in}.1.chk $$opts{tmp}/$args{in}.2.chk $$opts{tmp}/$args{in}.3.chk $$opts{tmp}/$args{in}.4.chk 2>/dev/null | grep -v 'plot-vcfstats' | grep -v '^# The command' | grep -v '^# This' | grep -v '^ID\t'");
}

sub test_vcf_stats
{
    my ($opts,%args) = @_;
    my $files = '';
    for my $file (@{$args{in}})
    {
        bgzip_tabix_vcf($opts,$file);
        $files .= " $$opts{tmp}/$file.vcf.gz";
    }
    test_cmd($opts,%args,cmd=>"$$opts{bin}/bcftools stats $args{args} $files | grep -v '^#' | grep -v '^ID\t'");
}
sub test_vcf_merge
{
    my ($opts,%args) = @_;
    my @files;
    for my $file (@{$args{in}})
    {
        bgzip_tabix_vcf($opts,$file);
        push @files, "$$opts{tmp}/$file.vcf.gz";
    }
    my $args  = exists($args{args}) ? $args{args} : '';
    my $files = join(' ',@files);
    test_cmd($opts,%args,cmd=>"$$opts{bin}/bcftools merge --no-version $args $files");
    test_cmd($opts,%args,cmd=>"$$opts{bin}/bcftools merge -Ob $args $files | $$opts{bin}/bcftools view | grep -v ^##bcftools_");
}
sub test_vcf_isec
{
    my ($opts,%args) = @_;
    my @files;
    for my $file (@{$args{in}})
    {
        bgzip_tabix_vcf($opts,$file);
        push @files, "$$opts{tmp}/$file.vcf.gz";
    }
    my $files = join(' ',@files);
    test_cmd($opts,%args,cmd=>"$$opts{bin}/bcftools isec $args{args} $files 2>/dev/null");
    test_cmd($opts,%args,cmd=>"$$opts{bin}/bcftools isec -Ob $args{args} $files 2>/dev/null");
}
sub test_vcf_isec2
{
    my ($opts,%args) = @_;
    my @files;
    for my $file (@{$args{vcf_in}})
    {
        bgzip_tabix_vcf($opts,$file);
        push @files, "$$opts{tmp}/$file.vcf.gz";
    }
    my $files = join(' ',@files);
    bgzip_tabix($opts,file=>$args{tab_in},suffix=>'tab',args=>'-s 1 -b 2 -e 3');
    test_cmd($opts,%args,cmd=>"$$opts{bin}/bcftools isec --no-version  $args{args} -T $$opts{tmp}/$args{tab_in}.tab.gz $files 2>/dev/null");
    test_cmd($opts,%args,cmd=>"$$opts{bin}/bcftools isec -Ob $args{args} -T $$opts{tmp}/$args{tab_in}.tab.gz $files 2>/dev/null | $$opts{bin}/bcftools view | grep -v ^##bcftools_");
}
sub test_vcf_query
{
    my ($opts,%args) = @_;
    bgzip_tabix_vcf($opts,$args{in});
    test_cmd($opts,%args,cmd=>"$$opts{bin}/bcftools query $args{args} $$opts{tmp}/$args{in}.vcf.gz");
    test_cmd($opts,%args,cmd=>"$$opts{bin}/bcftools view -Ob $$opts{tmp}/$args{in}.vcf.gz | $$opts{bin}/bcftools query $args{args}");
}
sub test_vcf_convert
{
    my ($opts,%args) = @_;
    bgzip_tabix_vcf($opts,$args{in});
    test_cmd($opts,%args,cmd=>"$$opts{bin}/bcftools convert $args{args} $$opts{tmp}/$args{in}.vcf.gz 2>/dev/null");
    test_cmd($opts,%args,cmd=>"$$opts{bin}/bcftools view -Ob $$opts{tmp}/$args{in}.vcf.gz | $$opts{bin}/bcftools convert $args{args} 2>/dev/null");
}
sub test_vcf_convert_hls2vcf
{
    my ($opts,%args) = @_;
    my $hls = join(',', map { "$$opts{path}/$_" }( $args{h}, $args{l}, $args{s} ) );
    test_cmd($opts,%args,cmd=>"$$opts{bin}/bcftools convert $args{args} $hls 2>/dev/null | grep -v ^##");
    test_cmd($opts,%args,cmd=>"$$opts{bin}/bcftools convert $args{args} $hls -Ou 2>/dev/null | $$opts{bin}/bcftools view | grep -v ^##");
}
sub test_vcf_convert_hs2vcf
{
    my ($opts,%args) = @_;
    my $hs = join(',', map { "$$opts{path}/$_" }( $args{h}, $args{s} ) );
    test_cmd($opts,%args,cmd=>"$$opts{bin}/bcftools convert $args{args} $hs 2>/dev/null | grep -v ^##");
    test_cmd($opts,%args,cmd=>"$$opts{bin}/bcftools convert $args{args} $hs -Ou 2>/dev/null | $$opts{bin}/bcftools view | grep -v ^##");
}
sub test_vcf_convert_gvcf
{
    my ($opts,%args) = @_;
    bgzip_tabix_vcf($opts,$args{in});
    test_cmd($opts,%args,cmd=>"$$opts{bin}/bcftools convert --no-version $args{args} -f $$opts{path}/$args{fa} $$opts{tmp}/$args{in}.vcf.gz 2>/dev/null");
    test_cmd($opts,%args,cmd=>"$$opts{bin}/bcftools view -Ob $$opts{tmp}/$args{in}.vcf.gz | $$opts{bin}/bcftools convert $args{args} -f $$opts{path}/$args{fa} 2>/dev/null | grep -v ^##bcftools");
}
sub test_vcf_convert_tsv2vcf
{
    my ($opts,%args) = @_;
    my $params = '';
    if ( exists($args{args}) ) { $params .= " $args{args}"; }
    if ( exists($args{fai} ) ) { $params .= " -f $$opts{path}/$args{fai}.fa"; }
    test_cmd($opts,%args,cmd=>"$$opts{bin}/bcftools convert --no-version $params --tsv2vcf $$opts{path}/$args{in} 2>/dev/null");
    test_cmd($opts,%args,cmd=>"$$opts{bin}/bcftools convert -Ou $params --tsv2vcf $$opts{path}/$args{in} 2>/dev/null | $$opts{bin}/bcftools view | grep -v ^##bcftools_");
}
sub test_vcf_norm
{
    my ($opts,%args) = @_;
    bgzip_tabix_vcf($opts,$args{in});
    my $params = '';
    if ( exists($args{args}) ) { $params .= " $args{args}"; }
    if ( exists($args{fai} ) ) { $params .= " -f $$opts{path}/$args{fai}.fa"; }
    test_cmd($opts,%args,cmd=>"$$opts{bin}/bcftools norm --no-version $params $$opts{tmp}/$args{in}.vcf.gz 2>/dev/null");
    test_cmd($opts,%args,cmd=>"$$opts{bin}/bcftools norm -Ob $params $$opts{tmp}/$args{in}.vcf.gz 2>/dev/null | $$opts{bin}/bcftools view | grep -v ^##bcftools_");
}
sub test_vcf_view
{
    my ($opts,%args) = @_;
    bgzip_tabix_vcf($opts,$args{in});

    if ( !exists($args{args}) ) { $args{args} = ''; }
    if ( exists($args{tgts}) ) { $args{args} .= "-T $$opts{path}/$args{tgts}"; }
    test_cmd($opts,%args,cmd=>"$$opts{bin}/bcftools view --no-version $args{args} $$opts{tmp}/$args{in}.vcf.gz $args{reg}");
    unless ($args{args} =~ /-H/) {
        test_cmd($opts,%args,cmd=>"$$opts{bin}/bcftools view -Ob $args{args} $$opts{tmp}/$args{in}.vcf.gz $args{reg} | $$opts{bin}/bcftools view | grep -v ^##bcftools_");
    }
}
sub test_vcf_call
{
    my ($opts,%args) = @_;
    $args{args} =~ s/{PATH}/$$opts{path}/g;
    test_cmd($opts,%args,cmd=>"$$opts{bin}/bcftools call --no-version $args{args} $$opts{path}/$args{in}.vcf 2>/dev/null");
    test_cmd($opts,%args,cmd=>"$$opts{bin}/bcftools call -Ob $args{args} $$opts{path}/$args{in}.vcf 2>/dev/null | $$opts{bin}/bcftools view | grep -v ^##bcftools_");
}
sub test_vcf_call_cAls
{
    my ($opts,%args) = @_;
    bgzip_tabix($opts,file=>$args{tab},suffix=>'tab',args=>'-s1 -b2 -e2');
    test_cmd($opts,%args,cmd=>"$$opts{bin}/bcftools call --no-version -mA -C alleles -T $$opts{tmp}/$args{tab}.tab.gz $$opts{path}/$args{in}.vcf 2>/dev/null");
    test_cmd($opts,%args,cmd=>"$$opts{bin}/bcftools call -Ob -mA -C alleles -T $$opts{tmp}/$args{tab}.tab.gz $$opts{path}/$args{in}.vcf 2>/dev/null | $$opts{bin}/bcftools view | grep -v ^##bcftools_");
}
sub test_vcf_filter
{
    my ($opts,%args) = @_;
    my $pipe = 'grep -v ^##bcftools_';
    if ( exists($args{fmt}) )
    {
        $pipe = "$$opts{bin}/bcftools query -f '$args{fmt}'";
    }
    test_cmd($opts,%args,cmd=>"$$opts{bin}/bcftools filter $args{args} $$opts{path}/$args{in}.vcf | $pipe");
    test_cmd($opts,%args,cmd=>"$$opts{bin}/bcftools filter -Ob $args{args} $$opts{path}/$args{in}.vcf | $$opts{bin}/bcftools view | $pipe");
}
sub test_vcf_regions
{
    my ($opts,%args) = @_;
    bgzip_tabix_vcf($opts,$args{in});

    # regions vs targets, holding tab in memory
    my $query = q[%CHROM %POS %REF,%ALT\n];
    test_cmd($opts,cmd=>qq[$$opts{bin}/bcftools query -f'$query' -T $$opts{path}/$args{in}.tab $$opts{tmp}/$args{in}.vcf.gz],out=>'regions.out');
    test_cmd($opts,cmd=>qq[$$opts{bin}/bcftools view -Ob $$opts{tmp}/$args{in}.vcf.gz | $$opts{bin}/bcftools query -f'$query' -T $$opts{path}/$args{in}.tab],out=>'regions.out');
    test_cmd($opts,cmd=>qq[$$opts{bin}/bcftools query -f'$query' -R $$opts{path}/$args{in}.tab $$opts{tmp}/$args{in}.vcf.gz],out=>'regions.out');

    # regions vs targets, reading tabix-ed tab
    cmd(qq[cat $$opts{path}/$args{in}.tab | $$opts{bgzip} -c > $$opts{tmp}/$args{in}.tab.gz]);
    cmd(qq[$$opts{tabix} -f -s1 -b2 -e3 $$opts{tmp}/$args{in}.tab.gz]);
    test_cmd($opts,cmd=>qq[$$opts{bin}/bcftools query -f'$query' -T $$opts{tmp}/$args{in}.tab.gz $$opts{tmp}/$args{in}.vcf.gz],out=>'regions.out');
    test_cmd($opts,cmd=>qq[$$opts{bin}/bcftools view -Ob $$opts{tmp}/$args{in}.vcf.gz | $$opts{bin}/bcftools query -f'$query' -T $$opts{tmp}/$args{in}.tab.gz],out=>'regions.out');
    test_cmd($opts,cmd=>qq[$$opts{bin}/bcftools query -f'$query' -R $$opts{tmp}/$args{in}.tab.gz $$opts{tmp}/$args{in}.vcf.gz],out=>'regions.out');

    # regions vs targets, holding bed in memory
    cmd(qq[cat $$opts{path}/$args{in}.tab | awk '{OFS="\\t"}{print \$1,\$2-1,\$3}' > $$opts{tmp}/$args{in}.bed]);
    test_cmd($opts,cmd=>qq[$$opts{bin}/bcftools query -f'$query' -T $$opts{tmp}/$args{in}.bed $$opts{tmp}/$args{in}.vcf.gz],out=>'regions.out');
    test_cmd($opts,cmd=>qq[$$opts{bin}/bcftools view -Ob $$opts{tmp}/$args{in}.vcf.gz | $$opts{bin}/bcftools query -f'$query' -T $$opts{tmp}/$args{in}.bed],out=>'regions.out');
    test_cmd($opts,cmd=>qq[$$opts{bin}/bcftools query -f'$query' -R $$opts{tmp}/$args{in}.bed $$opts{tmp}/$args{in}.vcf.gz],out=>'regions.out');

    # regions vs targets, reading tabix-ed bed
    cmd(qq[cat $$opts{tmp}/$args{in}.bed | $$opts{bgzip} -c > $$opts{tmp}/$args{in}.bed.gz]);
    cmd(qq[$$opts{tabix} -f -p bed $$opts{tmp}/$args{in}.bed.gz]);
    test_cmd($opts,cmd=>qq[$$opts{bin}/bcftools query -f'$query' -T $$opts{tmp}/$args{in}.bed.gz $$opts{tmp}/$args{in}.vcf.gz],out=>'regions.out');
    test_cmd($opts,cmd=>qq[$$opts{bin}/bcftools view -Ob $$opts{tmp}/$args{in}.vcf.gz | $$opts{bin}/bcftools query -f'$query' -T $$opts{tmp}/$args{in}.bed.gz],out=>'regions.out');
    test_cmd($opts,cmd=>qq[$$opts{bin}/bcftools query -f'$query' -R $$opts{tmp}/$args{in}.bed.gz $$opts{tmp}/$args{in}.vcf.gz],out=>'regions.out');
}
sub test_usage
{
    my ($opts,%args) = @_;

    my $test = "test_usage";
    print "$test:\n";
    print "\t$args{cmd}\n";

    my $tty_input;
    if (-t) {
        $args{redirection} = "";  # no redirection necessary
    }
    elsif (eval { require IO::Pty }) {
        $tty_input = new IO::Pty;
        # ensure stdin is a terminal, so that subcommands display their usage
        $args{redirection} = "<'" . $tty_input->ttyname . "'";
    }
    else {
        warn "$0: module IO::Pty not found; skipping usage tests\n";
        return;
    }

    my $command = $args{cmd};
    my $commandpath = $$opts{bin}."/".$command;
    my ($ret,$out) = _cmd("$commandpath $args{redirection} 2>&1");
    if ( $out =~ m/\/bin\/bash.*no.*such/i ) { failed($opts,$test,"could not run $commandpath: $out"); return; }

    my @sections = ($out =~ m/(^[A-Za-z]+.*?)(?:(?=^[A-Za-z]+:)|\z)/msg);

    my $have_usage = 0;
    my $have_version = 0;
    my $have_subcommands = 0;
    my $usage = "";
    my @subcommands = ();
    foreach my $section (@sections) {
        if ( $section =~ m/^usage/i ) {
            $have_usage = 1;
            $section =~ s/^[[:word:]]+[[:punct:]]?[[:space:]]*//;
            $usage = $section;
        } elsif ( $section =~ m/^version/i ) {
            $have_version = 1;
        } elsif ( $section =~ m/^command/i ) {
            $have_subcommands = 1;
            foreach my $line (split /\n/, $section) {
                push @subcommands, $1 if $line =~ /^\s{2,}(\w+)\s{2,}/;
            }
        }
    }

    if ( !$have_usage ) { failed($opts,$test,"did not have Usage:"); return; }
    if ( !$have_version ) { failed($opts,$test,"did not have Version:"); return; }
    if ( !$have_subcommands ) { failed($opts,$test,"did not have Commands:"); return; }

    if ( !($usage =~ m/$command/) ) { failed($opts,$test,"usage did not mention $command"); return; }

    if ( scalar(@subcommands) < 1 ) { failed($opts,$test,"could not parse subcommands"); return; }

    passed($opts,$test);

    # now test subcommand usage as well
    foreach my $subcommand (@subcommands) {
        test_usage_subcommand($opts,%args,subcmd=>$subcommand);
    }
}
sub test_usage_subcommand
{
    my ($opts,%args) = @_;

    my $test = "test_usage_subcommand";
    print "$test:\n";
    print "\t$args{cmd} $args{subcmd}\n";

    my $command = $args{cmd};
    my $subcommand = $args{subcmd};
    my $commandpath = $$opts{bin}."/".$command;
    my ($ret,$out) = _cmd("$commandpath $subcommand $args{redirection} 2>&1");
    if ( $out =~ m/\/bin\/bash.*no.*such/i ) { failed($opts,$test,"could not run $commandpath $subcommand: $out"); return; }

    my @sections = ($out =~ m/(^[A-Za-z]+.*?)(?:(?=^[A-Za-z]+:)|\z)/msg);

    my $have_usage = 0;
    my $usage = "";
    foreach my $section (@sections) {
        if ( $section =~ m/^usage/i ) {
            $have_usage = 1;
            $section =~ s/^[[:word:]]+[[:punct:]]?[[:space:]]*//;
            $usage = $section;
        }
    }

    if ( !$have_usage ) { failed($opts,$test,"did not have Usage:"); return; }

    if ( !($usage =~ m/$command[[:space:]]+$subcommand/) ) { failed($opts,$test,"usage did not mention $command $subcommand"); return; }

    passed($opts,$test);
}
sub test_vcf_annotate
{
    my ($opts,%args) = @_;
    my ($annot_fname,$in_fname,$hdr);
    if ( exists($args{tab}) )
    {
        bgzip_tabix($opts,file=>$args{tab},suffix=>'tab',args=>'-s1 -b2 -e2');
        $annot_fname = "-a $$opts{tmp}/$args{tab}.tab.gz";
        $in_fname = "$$opts{path}/$args{in}.vcf";
        $hdr = -e "$$opts{path}/$args{in}.hdr" ? "-h $$opts{path}/$args{in}.hdr" : '';
    }
    elsif ( exists($args{vcf}) )
    {
        bgzip_tabix_vcf($opts,"$args{in}");
        bgzip_tabix_vcf($opts,$args{vcf});
        $annot_fname = "-a $$opts{tmp}/$args{vcf}.vcf.gz";
        $in_fname = "$$opts{tmp}/$args{in}.vcf.gz";
        $hdr = '';
    }
    else
    {
        $in_fname = "$$opts{path}/$args{in}.vcf";
        $annot_fname = '';
        $hdr = '';
    }
    test_cmd($opts,%args,cmd=>"$$opts{bin}/bcftools annotate $annot_fname $hdr $args{args} $in_fname 2>/dev/null | $$opts{bin}/bcftools view | grep -v ^##bcftools_");
    test_cmd($opts,%args,cmd=>"$$opts{bin}/bcftools annotate -Ob $annot_fname $hdr $args{args} $in_fname 2>/dev/null | $$opts{bin}/bcftools view | grep -v ^##bcftools_");
}
sub test_vcf_plugin
{
    my ($opts,%args) = @_;
    if ( !$$opts{test_plugins} ) { return; }
    $ENV{BCFTOOLS_PLUGINS} = "$$opts{bin}/plugins";
    if ( !exists($args{args}) ) { $args{args} = ''; }
    $args{args} =~ s/{PATH}/$$opts{path}/g;
    $args{cmd}  =~ s/{PATH}/$$opts{path}/g;
    bgzip_tabix_vcf($opts,"$args{in}");
    test_cmd($opts,%args,cmd=>"$$opts{bin}/bcftools $args{cmd} $$opts{tmp}/$args{in}.vcf.gz $args{args} 2>/dev/null | grep -v ^##bcftools_");

    cmd("$$opts{bin}/bcftools view -Ob $$opts{tmp}/$args{in}.vcf.gz > $$opts{tmp}/$args{in}.bcf");
    cmd("$$opts{bin}/bcftools index -f $$opts{tmp}/$args{in}.bcf");
    test_cmd($opts,%args,cmd=>"$$opts{bin}/bcftools $args{cmd} $$opts{tmp}/$args{in}.bcf $args{args} 2>/dev/null | grep -v ^##bcftools_");
}
sub test_vcf_concat
{
    my ($opts,%args) = @_;
    my $files;
    for my $file (@{$args{in}})
    {
        if ( $args{do_bcf} )
        {
            cmd("$$opts{bin}/bcftools view --no-version -Ob $$opts{tmp}/$file.vcf.gz > $$opts{tmp}/$file.bcf");
            cmd("$$opts{bin}/bcftools index -f $$opts{tmp}/$file.bcf");
            $files .= " $$opts{tmp}/$file.bcf";
        }
        else
        {
            bgzip_tabix_vcf($opts,$file);
            $files .= " $$opts{tmp}/$file.vcf.gz";
        }
    }
    test_cmd($opts,%args,cmd=>"$$opts{bin}/bcftools concat --no-version $args{args} $files");
    test_cmd($opts,%args,cmd=>"$$opts{bin}/bcftools concat -Ob $args{args} $files | $$opts{bin}/bcftools view | grep -v ^##bcftools_");
}
sub test_vcf_reheader
{
    my ($opts,%args) = @_;
    cmd("$$opts{bin}/bcftools view --no-version -Ob $$opts{path}/$args{in}.vcf > $$opts{tmp}/$args{in}.bcf");
    cmd("$$opts{bin}/bcftools view --no-version -Oz $$opts{path}/$args{in}.vcf > $$opts{tmp}/$args{in}.vcf.gz");

    my $arg = exists($args{header}) ? "-h $$opts{path}/$args{header}" : "-s $$opts{path}/$args{samples}";
    for my $file ("$$opts{path}/$args{in}.vcf","$$opts{tmp}/$args{in}.bcf","$$opts{tmp}/$args{in}.vcf.gz")
    {
        # bcf header lines can come in different order
        my %bcf_args = ();
        if ( $file=~/\.bcf$/ && -e "$$opts{path}/$args{out}.bcf" ) { %bcf_args = ( out=>"$args{out}.bcf" ); }
        test_cmd($opts,%args,%bcf_args,cmd=>"$$opts{bin}/bcftools reheader $arg $file | $$opts{bin}/bcftools view --no-version");
        test_cmd($opts,%args,%bcf_args,cmd=>"cat $file | $$opts{bin}/bcftools reheader $arg | $$opts{bin}/bcftools view --no-version");
    }
}
sub test_rename_chrs
{
    my ($opts,%args) = @_;
    cmd("$$opts{bin}/bcftools view -Ob $$opts{path}/$args{in}.vcf > $$opts{tmp}/$args{in}.bcf");
    cmd("$$opts{bin}/bcftools query -f'chr%CHROM\\t%POS\\n' $$opts{path}/$args{in}.vcf > $$opts{path}/rename.out.tmp");
    cmd("$$opts{bin}/bcftools query -f'%CHROM\\tchr%CHROM\\n' $$opts{path}/$args{in}.vcf | uniq > $$opts{tmp}/rename.map");
    my $prevfailed = $$opts{nfailed};
    for my $file ("$$opts{tmp}/$args{in}.bcf","$$opts{path}/$args{in}.vcf")
    {
        test_cmd($opts,%args,out=>"rename.out.tmp",cmd=>"$$opts{bin}/bcftools annotate --rename-chrs $$opts{tmp}/rename.map -Ov $file | $$opts{bin}/bcftools query -f'%CHROM\\t%POS\\n'");
        test_cmd($opts,%args,out=>"rename.out.tmp",cmd=>"$$opts{bin}/bcftools annotate --rename-chrs $$opts{tmp}/rename.map -Ob $file | $$opts{bin}/bcftools query -f'%CHROM\\t%POS\\n'");
    }
    unlink "$$opts{path}/rename.out.tmp" if $$opts{nfailed} == $prevfailed;
}
sub test_vcf_consensus
{
    my ($opts,%args) = @_;
    bgzip_tabix_vcf($opts,$args{in});
    my $mask = $args{mask} ? "-m $$opts{path}/$args{mask}" : '';
    my $chain = $args{chain} ? "-c $$opts{tmp}/$args{chain}" : '';
    test_cmd($opts,%args,cmd=>"$$opts{bin}/bcftools consensus $$opts{tmp}/$args{in}.vcf.gz -f $$opts{path}/$args{fa} $args{args} $mask $chain 2>/dev/null");
}
sub test_vcf_consensus_chain
{
    my ($opts,%args) = @_;
    bgzip_tabix_vcf($opts,$args{in});
    my $mask = $args{mask} ? "-m $$opts{path}/$args{mask}" : '';
    my $chain = $args{chain} ? "-c $$opts{tmp}/$args{chain}.new" : '';
    test_cmd($opts,%args,cmd=>"$$opts{bin}/bcftools consensus $$opts{tmp}/$args{in}.vcf.gz -f $$opts{path}/$args{fa} $args{args} $mask $chain > /dev/null 2>/dev/null; cat $$opts{tmp}/$args{chain}.new");
}

sub test_naive_concat
{
    my ($opts,%args) = @_;

    my $seed = srand();
    print STDERR "Random seed for test_naive_concat: $seed\n";

    my @files = ();
    my $exp   = '';
    for (my $n=0; $n<$args{nfiles}; $n++)
    {
        my $nhdr = 1 + int(rand($args{max_hdr_lines}));
        my $nbdy = int(rand($args{max_body_lines}));
        my $file = "$$opts{tmp}/$args{name}.$n";
        push @files,$file;

        open(my $fh,'>',"$file.vcf") or error("$file.vcf: $!");
        print $fh "##fileformat=VCFv4.0\n";
        print $fh "##INFO=<ID=DP,Number=1,Type=Integer,Description=\"Read Depth\">\n";
        print $fh "##contig=<ID=1,length=62435964>\n";
        for (my $i=0; $i<$nhdr; $i++)
        {
            my $x = rand;
            print $fh "##INFO=<ID=XX$i,Number=1,Type=Integer,Description=\"Test Tag $x\">\n";
        }
        print $fh join("\t",'#CHROM','POS','ID','REF','ALT','QUAL','FILTER','INFO')."\n";

        # let one of the files have no body
        if ( $n!=3 )
        {
            for (my $i=1; $i<=$nbdy; $i++)
            {
                my $x = int(rand(1000));
                my $line = join("\t",'1',$i,'.','A','C','.','.',"DP=$x")."\n";
                print $fh  $line;
                $exp .= $line;
            }
        }
        close($fh) or error("close failed: $file.vcf");
    }

    for my $file (@files)
    {
        cmd("$$opts{bin}/bcftools view -Ob -o $file.bcf $file.vcf");
        cmd("$$opts{bin}/bcftools view -Oz -o $file.vcf.gz $file.vcf");
    }

    my $bcfs = join('.bcf ',@files).'.bcf';
    test_cmd($opts,exp=>$exp,out=>"concat.naive.bcf.out",cmd=>"$$opts{bin}/bcftools concat --naive $bcfs | $$opts{bin}/bcftools view -H");

    my $vcfs = join('.vcf.gz ',@files).'.vcf.gz';
    test_cmd($opts,exp=>$exp,out=>"concat.naive.vcf.out",cmd=>"$$opts{bin}/bcftools concat --naive $vcfs | $$opts{bin}/bcftools view -H");
}

sub test_mpileup
{
    my ($opts,%args) = @_;

    if ($args{test_list})
    {
        # make a local copy, create bams, index the bams and the reference
        open(my $fh1,'>',"$$opts{tmp}/mpileup.bam.list") or error("$$opts{tmp}/mpileup.bam.list: $!");
        open(my $fh2,'>',"$$opts{tmp}/mpileup.cram.list") or error("$$opts{tmp}/mpileup.cram.list: $!");
        open(my $fh3,'>',"$$opts{tmp}/mpileup.bam.urllist") or error("$$opts{tmp}/mpileup.bam.urllist: $!");
        open(my $fh4,'>',"$$opts{tmp}/mpileup.cram.urllist") or error("$$opts{tmp}/mpileup.cram.urllist: $!");
        for my $file (@{$args{in}})
        {
            print $fh1 "$$opts{path}/mpileup/mpileup.$file.bam\n";
            print $fh2 "$$opts{path}/mpileup/mpileup.$file.cram\n";
            print $fh3 "file://", abs_path("$$opts{path}/mpileup/mpileup.$file.bam"), "\n";
            print $fh4 "file://", abs_path("$$opts{path}/mpileup/mpileup.$file.cram"), "\n";
        }
        close($fh1);
        close($fh2);
        close($fh3);
        close($fh4);
	}

    $args{args} =~ s/{PATH}/$$opts{path}/g;
    for my $fmt ('bam','cram')
    {
        my @files = ();
        for my $file (@{$args{in}}) { push @files, "$$opts{path}/mpileup/mpileup.$file.$fmt"; }
        my $files = join(' ',@files);
        my $grep_hdr = "grep -v ^##bcftools | grep -v ^##reference";
        test_cmd($opts,%args,cmd=>"$$opts{bin}/bcftools mpileup $args{args} -f $$opts{path}/mpileup/mpileup.ref.fa $files 2>/dev/null | $grep_hdr");
        test_cmd($opts,%args,cmd=>"$$opts{bin}/bcftools mpileup $args{args} -f $$opts{path}/mpileup/mpileup.ref.fa -Ob $files 2>/dev/null | $$opts{bin}/bcftools view  | $grep_hdr");
        if ($args{test_list})
        {
            test_cmd($opts,%args,cmd=>"$$opts{bin}/bcftools mpileup $args{args} -f $$opts{path}/mpileup/mpileup.ref.fa -b $$opts{tmp}/mpileup.$fmt.list --no-version 2>/dev/null | grep -v ^##reference");
            test_cmd($opts,%args,cmd=>"$$opts{bin}/bcftools mpileup $args{args} -f $$opts{path}/mpileup/mpileup.ref.fa -Ob -b $$opts{tmp}/mpileup.$fmt.urllist 2>/dev/null | $$opts{bin}/bcftools view  | $grep_hdr");
        }
    }
}

sub test_csq
{
    my ($opts,%args) = @_;
    $args{cmd}  =~ s/{PATH}/$$opts{path}/g;
<<<<<<< HEAD
    test_cmd($opts,%args,cmd=>"$$opts{bin}/bcftools csq $args{cmd} $$opts{path}/$args{in}.vcf | $$opts{bin}/test/csq/sort-csq | $$opts{bin}/bcftools query -f'%POS\\t%REF\\t%ALT\\t%EXP\\n%POS\\t%REF\\t%ALT\\t%BCSQ\\n\\n'");
=======
    test_cmd($opts,%args,cmd=>"$$opts{bin}/bcftools csq $args{cmd} $$opts{path}/$args{in}.vcf | $$opts{bin}/bcftools query -f'%POS\\t%REF\\t%ALT\\t%EXP\\n%POS\\t%REF\\t%ALT\\t%BCSQ\\n\\n'");
>>>>>>> 6f0b34f5
}
sub test_csq_real
{
    my ($opts,%args) = @_;

    my $dirname = "$$opts{path}/$args{in}";
    opendir(my $dh,$dirname) or error("opendir $dirname: $!");
    while (my $dir=readdir($dh))
    {
        if ( !($dir=~/^E/) or !-d "$dirname/$dir" ) { next; }
        my $gff = "$dirname/$dir/$dir.gff";
        my $ref = "$dirname/$dir/$dir.fa";
        opendir(my $tmp,"$dirname/$dir") or error("opendir: $dirname/$dir: $!");
        while (my $file=readdir($tmp))
        {
            if ( !($file=~/\.vcf$/) ) { next; }
<<<<<<< HEAD
            my $vcf   = "$dirname/$dir/$file";
            my @nsmpl = `$$opts{bin}/bcftools query -l $vcf`;
            my $cmd;
            if ( !@nsmpl )
            {
                $cmd = "$$opts{bin}/test/csq/sort-csq | $$opts{bin}/bcftools query -f'%POS\\t%REF\\t%ALT\\t%EXP\\n%POS\\t%REF\\t%ALT\\t%BCSQ\\n\\n'";
            }
            else
            {
                $cmd = "$$opts{bin}/bcftools query -f'[%POS\\t%REF\\t%ALT\\t%TBCSQ\\n]\\n'";
            }
            my $out  = "$args{in}/$dir/$`.txt";
            my $outl = "$args{in}/$dir/$`.txt-l";
            test_cmd($opts,%args,out=>$out,cmd=>"$$opts{bin}/bcftools csq -f $ref -g $gff $vcf | $cmd");
            if ( -e "$$opts{path}/$outl" )
            {
                test_cmd($opts,%args,out=>$outl,cmd=>"$$opts{bin}/bcftools csq -l -f $ref -g $gff $vcf | $cmd");
            }
=======
            my $vcf = "$dirname/$dir/$file";
            my $out = "$args{in}/$dir/$`.txt";
            test_cmd($opts,%args,out=>$out,cmd=>"$$opts{bin}/bcftools csq -f $ref -g $gff $vcf | $$opts{bin}/bcftools query -f'%POS\\t%REF\\t%ALT\\t%EXP\\n%POS\\t%REF\\t%ALT\\t%BCSQ\\n\\n'");
>>>>>>> 6f0b34f5
        }
        closedir($tmp);
    }
    closedir($dh);
}
<|MERGE_RESOLUTION|>--- conflicted
+++ resolved
@@ -1032,11 +1032,7 @@
 {
     my ($opts,%args) = @_;
     $args{cmd}  =~ s/{PATH}/$$opts{path}/g;
-<<<<<<< HEAD
     test_cmd($opts,%args,cmd=>"$$opts{bin}/bcftools csq $args{cmd} $$opts{path}/$args{in}.vcf | $$opts{bin}/test/csq/sort-csq | $$opts{bin}/bcftools query -f'%POS\\t%REF\\t%ALT\\t%EXP\\n%POS\\t%REF\\t%ALT\\t%BCSQ\\n\\n'");
-=======
-    test_cmd($opts,%args,cmd=>"$$opts{bin}/bcftools csq $args{cmd} $$opts{path}/$args{in}.vcf | $$opts{bin}/bcftools query -f'%POS\\t%REF\\t%ALT\\t%EXP\\n%POS\\t%REF\\t%ALT\\t%BCSQ\\n\\n'");
->>>>>>> 6f0b34f5
 }
 sub test_csq_real
 {
@@ -1053,7 +1049,6 @@
         while (my $file=readdir($tmp))
         {
             if ( !($file=~/\.vcf$/) ) { next; }
-<<<<<<< HEAD
             my $vcf   = "$dirname/$dir/$file";
             my @nsmpl = `$$opts{bin}/bcftools query -l $vcf`;
             my $cmd;
@@ -1072,11 +1067,6 @@
             {
                 test_cmd($opts,%args,out=>$outl,cmd=>"$$opts{bin}/bcftools csq -l -f $ref -g $gff $vcf | $cmd");
             }
-=======
-            my $vcf = "$dirname/$dir/$file";
-            my $out = "$args{in}/$dir/$`.txt";
-            test_cmd($opts,%args,out=>$out,cmd=>"$$opts{bin}/bcftools csq -f $ref -g $gff $vcf | $$opts{bin}/bcftools query -f'%POS\\t%REF\\t%ALT\\t%EXP\\n%POS\\t%REF\\t%ALT\\t%BCSQ\\n\\n'");
->>>>>>> 6f0b34f5
         }
         closedir($tmp);
     }
